--- conflicted
+++ resolved
@@ -1,6 +1,7 @@
 use std::{
+    collections::{HashSet, VecDeque},
     env, fs,
-    time::{Duration, SystemTime}, collections::{HashSet, VecDeque},
+    time::{Duration, SystemTime},
 };
 mod error;
 mod petri;
@@ -16,9 +17,6 @@
 
     let start = SystemTime::now();
 
-<<<<<<< HEAD
-        let next_markings = net.next_markings(&marking)?;
-=======
     // Find all possible markings
     let mut visited = HashSet::new();
     let mut queue = VecDeque::new();
@@ -26,8 +24,7 @@
     visited.insert(net.initial_marking());
 
     while let Some(marking) = queue.pop_front() {
-        let next_markings = marking.next(&net)?;
->>>>>>> 97a57924
+        let next_markings = net.next_markings(&marking)?;
         for m in next_markings {
             if !visited.contains(&m) {
                 visited.insert(m.clone());
@@ -45,12 +42,18 @@
         println!("Took {}s", elapsed.as_secs_f64());
     }
 
-    let deadlock = visited.iter().filter(|m| net.deadlock(&m).unwrap());
+    let deadlock_count = visited.iter().filter(|m| net.deadlock(&m).unwrap()).count();
     println!(
         "{} reachable markings, {} deadlock markings",
         visited.len(),
-        deadlock.count()
+        deadlock_count
     );
+    if deadlock_count > 0 {
+        println!("deadlock markings:");
+        for m in visited.iter().filter(|m| net.deadlock(&m).unwrap()) {
+            println!("  ({})", net.fmt_marking(&m).unwrap());
+        }
+    }
 
     Ok(())
 }